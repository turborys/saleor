--- conflicted
+++ resolved
@@ -20,13 +20,10 @@
 - Fix layout in staff members details page - #3857 by @dominik-zeglen
 - Add draft orders query - #3809 by @michaljelonek
 - Restrict global orders query - #3861 by @pawelzar
-<<<<<<< HEAD
-- Copy addresses in checkoutCreate and draftOrderCreate mutations - #3866 by @pawelzar
-=======
 - Improve accessibility - #3856 by @dominik-zeglen
 - Add light/dark theme - #3856 by @dominik-zeglen
 - Fix bug where logo-document is not renamed to logo-light - #3867 by @jxltom
->>>>>>> f69dcf8f
+- Copy addresses in checkoutCreate and draftOrderCreate mutations - #3866 by @pawelzar
 
 
 ## 2.4.0
