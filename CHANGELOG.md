# Changelog

All notable, unreleased changes to this project will be documented in this file. For the released changes, please visit the [Releases](https://github.com/mirumee/saleor/releases) page.

## [Unreleased]
- Cleanup code for updated function names, unused argument, etc. - #4090 by @jxltom
- Merge authorize with capture - #4098 by @korycins, @NyanKiyoshi
- Fix GATEWAYS_ENUM to always contain all implemented payment gateways - #4108 by @koradon
<<<<<<< HEAD
- Change input style and improve Storybook stories - #4115 by @dominik-zeglen
=======
- Fix translation discard button - #4109 by @benekex2
>>>>>>> d212e1df

## 2.6.0

### API

- Add unified filtering interface in resolvers - #3952, #4078 by @korycins
- Add mutations for bulk actions - #3935, #3954, #3967, #3969, #3970 by @akjanik
- Add mutation for reordering menu items - #3958 by @NyanKiyoshi
- Optimize queries for single nodes - #3968 @NyanKiyoshi
- Refactor error handling in mutations #3891 by @maarcingebala & @akjanik
- Specify mutation permissions through Meta classes - #3980 by @NyanKiyoshi
- Unify pricing access in products and variants - #3948 by @NyanKiyoshi
- Use only_fields instead of exclude_fields in type definitions - #3940 by @michaljelonek
- Prefetch collections when getting sales of a bunch of products - #3961 by @NyanKiyoshi
- Remove unnecessary dedents from GraphQL schema so new Playground can work - #4045 by @salwator
- Restrict resolving payment by ID - #4009 @NyanKiyoshi
- Require `checkoutId` for updating checkout's shipping and billing address - #4074 by @jxltom
- Handle errors in `TokenVerify` mutation - #3981 by @fowczarek
- Unify argument names in types and resolvers - #3942 by @NyanKiyoshi

### Core

- Use Black as the default code formatting tool - #3852 by @krzysztofwolski and @NyanKiyoshi
- Dropped Python 3.5 support - #4028 by @korycins
- Rename Cart to Checkout - #3963 by @michaljelonek
- Use data classes to exchange data with payment gateways - #4028 by @korycins
- Refactor order events - #4018 by @NyanKiyoshi

### Dashboard 2.0

- Add bulk actions - #3955 by @dominik-zeglen
- Add user avatar management - #4030 by @benekex2
- Add navigation drawer support on mobile devices - #3839 by @benekex2
- Fix rendering validation errors in product form - #4024 by @benekex2
- Move dialog windows to query string rather than router paths - #3953 by @dominik-zeglen
- Update order events types - #4089 by @jxltom
- Code cleanup by replacing render props with react hooks - #4010 by @dominik-zeglen

### Other notable changes

- Add setting to enable Django Debug Toolbar - #3983 by @koradon
- Use newest GraphQL Playground - #3971 by @salwator
- Ensure adding to quantities in the checkout is respecting the limits - #4005 by @NyanKiyoshi
- Fix country area choices - #4008 by @fowczarek
- Fix price_range_as_dict function - #3999 by @zodiacfireworks
- Fix the product listing not showing in the voucher when there were products selected - #4062 by @NyanKiyoshi
- Fix crash in Dashboard 1.0 when updating an order address's phone number - #4061 by @NyanKiyoshi
- Reduce the time of tests execution by using dummy password hasher - #4083 by @korycins
- Set up explicit **hash** function - #3979 by @akjanik
- Unit tests use none as media root - #3975 by @korycins
- Update file field styles with materializecss template filter - #3998 by @zodiacfireworks
- New translations:
  - Albanian
  - Colombian Spanish
  - Lithuanian

## 2.5.0

### API

- Add query to fetch draft orders - #3809 by @michaljelonek
- Add bulk delete mutations - #3838 by @michaljelonek
- Add `languageCode` enum to API - #3819 by @michaljelonek, #3854 by @jxltom
- Duplicate address instances in checkout mutations - #3866 by @pawelzar
- Restrict access to `orders` query for unauthorized users - #3861 by @pawelzar
- Support setting address as default in address mutations - #3787 by @jxltom
- Fix phone number validation in GraphQL when country prefix not given - #3905 by @patrys
- Report pretty stack traces in DEBUG mode - #3918 by @patrys

### Core

- Drop support for Django 2.1 and Django 1.11 (previous LTS) - #3929 by @patrys
- Fulfillment of digital products - #3868 by @korycins
- Introduce avatars for staff accounts - #3878 by @pawelzar
- Refactor the account avatars path from a relative to absolute - #3938 by @NyanKiyoshi

### Dashboard 2.0

- Add translations section - #3884 by @dominik-zeglen
- Add light/dark theme - #3856 by @dominik-zeglen
- Add customer's address book view - #3826 by @dominik-zeglen
- Add "Add variant" button on the variant details page = #3914 by @dominik-zeglen
- Add back arrows in "Configure" subsections - #3917 by @dominik-zeglen
- Display avatars in staff views - #3922 by @dominik-zeglen
- Prevent user from changing his own status and permissions - #3922 by @dominik-zeglen
- Fix crashing product create view - #3837, #3910 by @dominik-zeglen
- Fix layout in staff members details page - #3857 by @dominik-zeglen
- Fix unfocusing rich text editor - #3902 by @dominik-zeglen
- Improve accessibility - #3856 by @dominik-zeglen

### Other notable changes

- Improve user and staff management in dashboard 1.0 - #3781 by @jxltom
- Fix default product tax rate in Dashboard 1.0 - #3880 by @pawelzar
- Fix logo in docs - #3928 by @michaljelonek
- Fix name of logo file - #3867 by @jxltom
- Fix variants for juices in example data - #3926 by @michaljelonek
- Fix alignment of the cart dropdown on new bootstrap version - #3937 by @NyanKiyoshi
- Refactor the account avatars path from a relative to absolute - #3938 by @NyanKiyoshi
- New translations:
  - Armenian
  - Portuguese
  - Swahili
  - Thai

## 2.4.0

### API

- Add model translations support in GraphQL API - #3789 by @michaljelonek
- Add mutations to manage addresses for authenticated customers - #3772 by @Kwaidan00, @maarcingebala
- Add mutation to apply vouchers in checkout - #3739 by @Kwaidan00
- Add thumbnail field to `OrderLine` type - #3737 by @michaljelonek
- Add a query to fetch order by token - #3740 by @michaljelonek
- Add city choices and city area type to address validator API - #3788 by @jxltom
- Fix access to unpublished objects in API - #3724 by @Kwaidan00
- Fix bug where errors are not returned when creating fulfillment with a non-existent order line - #3777 by @jxltom
- Fix `productCreate` mutation when no product type was provided - #3804 by @michaljelonek
- Enable database search in products query - #3736 by @michaljelonek
- Use authenticated user's email as default email in creating checkout - #3726 by @jxltom
- Generate voucher code if it wasn't provided in mutation - #3717 by @Kwaidan00
- Improve limitation of vouchers by country - #3707 by @michaljelonek
- Only include canceled fulfillments for staff in fulfillment API - #3778 by @jxltom
- Support setting address as when creating customer address #3782 by @jxltom
- Fix generating slug from title - #3816 by @maarcingebala
- Add `variant` field to `OrderLine` type - #3820 by @maarcingebala

### Core

- Add JSON fields to store rich-text content - #3756 by @michaljelonek
- Add function to recalculate total order weight - #3755 by @Kwaidan00, @maarcingebala
- Unify cart creation logic in API and Django views - #3761, #3790 by @maarcingebala
- Unify payment creation logic in API and Django views - #3715 by @maarcingebala
- Support partially charged and refunded payments - #3735 by @jxltom
- Support partial fulfillment of ordered items - #3754 by @jxltom
- Fix applying discounts when a sale has no end date - #3595 by @cprinos

### Dashboard 2.0

- Add "Discounts" section - #3654 by @dominik-zeglen
- Add "Pages" section; introduce Draftail WYSIWYG editor - #3751 by @dominik-zeglen
- Add "Shipping Methods" section - #3770 by @dominik-zeglen
- Add support for date and datetime components - #3708 by @dominik-zeglen
- Restyle app layout - #3811 by @dominik-zeglen

### Other notable changes

- Unify model field names related to models' public access - `publication_date` and `is_published` - #3706 by @michaljelonek
- Improve filter orders by payment status - #3749 @jxltom
- Refactor translations in emails - #3701 by @Kwaidan00
- Use exact image versions in docker-compose - #3742 by @ashishnitinpatil
- Sort order payment and history in descending order - #3747 by @jxltom
- Disable style-loader in dev mode - #3720 by @jxltom
- Add ordering to shipping method - #3806 by @michaljelonek
- Add missing type definition for dashboard 2.0 - #3776 by @jxltom
- Add header and footer for checkout success pages #3752 by @jxltom
- Add instructions for using local assets in Docker - #3723 by @michaljelonek
- Update S3 deployment documentation to include CORS configuration note - #3743 by @NyanKiyoshi
- Fix missing migrations for is_published field of product and page model - #3757 by @jxltom
- Fix problem with l10n in Braintree payment gateway template - #3691 by @Kwaidan00
- Fix bug where payment is not filtered from active ones when creating payment - #3732 by @jxltom
- Fix incorrect cart badge location - #3786 by @jxltom
- Fix storefront styles after bootstrap is updated to 4.3.1 - #3753 by @jxltom
- Fix logo size in different browser and devices with different sizes - #3722 by @jxltom
- Rename dumpdata file `db.json` to `populatedb_data.json` - #3810 by @maarcingebala
- Prefetch collections for product availability - #3813 by @michaljelonek
- Bump django-graphql-jwt - #3814 by @michaljelonek
- Fix generating slug from title - #3816 by @maarcingebala
- New translations:
  - Estonian
  - Indonesian

## 2.3.1

- Fix access to private variant fields in API - #3773 by maarcingebala
- Limit access of quantity and allocated quantity to staff in GraphQL API #3780 by @jxltom

## 2.3.0

### API

- Return user's last checkout in the `User` type - #3578 by @fowczarek
- Automatically assign checkout to the logged in user - #3587 by @fowczarek
- Expose `chargeTaxesOnShipping` field in the `Shop` type - #3603 by @fowczarek
- Expose list of enabled payment gateways - #3639 by @fowczarek
- Validate uploaded files in a unified way - #3633 by @fowczarek
- Add mutation to trigger fetching tax rates - #3622 by @fowczarek
- Use USERNAME_FIELD instead of hard-code email field when resolving user - #3577 by @jxltom
- Require variant and quantity fields in `CheckoutLineInput` type - #3592 by @jxltom
- Preserve order of nodes in `get_nodes_or_error` function - #3632 by @jxltom
- Add list mutations for `Voucher` and `Sale` models - #3669 by @michaljelonek
- Use proper type for countries in `Voucher` type - #3664 by @michaljelonek
- Require email in when creating checkout in API - #3667 by @michaljelonek
- Unify returning errors in the `tokenCreate` mutation - #3666 by @michaljelonek
- Use `Date` field in Sale/Voucher inputs - #3672 by @michaljelonek
- Refactor checkout mutations - #3610 by @fowczarek
- Refactor `clean_instance`, so it does not returns errors anymore - #3597 by @akjanik
- Handle GraphqQL syntax errors - #3576 by @jxltom

### Core

- Refactor payments architecture - #3519 by @michaljelonek
- Improve Docker and `docker-compose` configuration - #3657 by @michaljelonek
- Allow setting payment status manually for dummy gateway in Storefront 1.0 - #3648 by @jxltom
- Infer default transaction kind from operation type - #3646 by @jxltom
- Get correct payment status for order without any payments - #3605 by @jxltom
- Add default ordering by `id` for `CartLine` model - #3593 by @jxltom
- Fix "set password" email sent to customer created in the dashboard - #3688 by @Kwaidan00

### Dashboard 2.0

- ️Add taxes section - #3622 by @dominik-zeglen
- Add drag'n'drop image upload - #3611 by @dominik-zeglen
- Unify grid handling - #3520 by @dominik-zeglen
- Add component generator - #3670 by @dominik-zeglen
- Throw Typescript errors while snapshotting - #3611 by @dominik-zeglen
- Simplify mutation's error checking - #3589 by @dominik-zeglen
- Fix order cancelling - #3624 by @dominik-zeglen
- Fix logo placement - #3602 by @dominik-zeglen

### Other notable changes

- Register Celery task for updating exchange rates - #3599 by @jxltom
- Fix handling different attributes with the same slug - #3626 by @jxltom
- Add missing migrations for tax rate choices - #3629 by @jxltom
- Fix `TypeError` on calling `get_client_token` - #3660 by @michaljelonek
- Make shipping required as default when creating product types - #3655 by @jxltom
- Display payment status on customer's account page in Storefront 1.0 - #3637 by @jxltom
- Make order fields sequence in Dashboard 1.0 same as in Dashboard 2.0 - #3606 by @jxltom
- Fix returning products for homepage for the currently viewing user - #3598 by @jxltom
- Allow filtering payments by status in Dashboard 1.0 - #3608 by @jxltom
- Fix typo in the definition of order status - #3649 by @jxltom
- Add margin for order notes section - #3650 by @jxltom
- Fix logo position - #3609, #3616 by @jxltom
- Storefront visual improvements - #3696 by @piotrgrundas
- Fix product list price filter - #3697 by @Kwaidan00
- Redirect to success page after successful payment - #3693 by @Kwaidan00

## 2.2.0

### API

- Use `PermissionEnum` as input parameter type for `permissions` field - #3434 by @maarcingebala
- Add "authorize" and "charge" mutations for payments - #3426 by @jxltom
- Add alt text to product thumbnails and background images of collections and categories - #3429 by @fowczarek
- Fix passing decimal arguments = #3457 by @fowczarek
- Allow sorting products by the update date - #3470 by @jxltom
- Validate and clear the shipping method in draft order mutations - #3472 by @fowczarek
- Change tax rate field to choice field - #3478 by @fowczarek
- Allow filtering attributes by collections - #3508 by @maarcingebala
- Resolve to `None` when empty object ID was passed as mutation argument - #3497 by @maarcingebala
- Change `errors` field type from [Error] to [Error!] - #3489 by @fowczarek
- Support creating default variant for product types that don't use multiple variants - #3505 by @fowczarek
- Validate SKU when creating a default variant - #3555 by @fowczarek
- Extract enums to separate files - #3523 by @maarcingebala

### Core

- Add Stripe payment gateway - #3408 by @jxltom
- Add `first_name` and `last_name` fields to the `User` model - #3101 by @fowczarek
- Improve several payment validations - #3418 by @jxltom
- Optimize payments related database queries - #3455 by @jxltom
- Add publication date to collections - #3369 by @k-brk
- Fix hard-coded site name in order PDFs - #3526 by @NyanKiyoshi
- Update favicons to the new style - #3483 by @dominik-zeglen
- Fix migrations for default currency - #3235 by @bykof
- Remove Elasticsearch from `docker-compose.yml` - #3482 by @maarcingebala
- Resort imports in tests - #3471 by @jxltom
- Fix the no shipping orders payment crash on Stripe - #3550 by @NyanKiyoshi
- Bump backend dependencies - #3557 by @maarcingebala. This PR removes security issue CVE-2019-3498 which was present in Django 2.1.4. Saleor however wasn't vulnerable to this issue as it doesn't use the affected `django.views.defaults.page_not_found()` view.
- Generate random data using the default currency - #3512 by @stephenmoloney
- New translations:
  - Catalan
  - Serbian

### Dashboard 2.0

- Restyle product selection dialogs - #3499 by @dominik-zeglen, @maarcingebala
- Fix minor visual bugs in Dashboard 2.0 - #3433 by @dominik-zeglen
- Display warning if order draft has missing data - #3431 by @dominik-zeglen
- Add description field to collections - #3435 by @dominik-zeglen
- Add query batching - #3443 by @dominik-zeglen
- Use autocomplete fields in country selection - #3443 by @dominik-zeglen
- Add alt text to categories and collections - #3461 by @dominik-zeglen
- Use first and last name of a customer or staff member in UI - #3247 by @Bonifacy1, @dominik-zeglen
- Show error page if an object was not found - #3463 by @dominik-zeglen
- Fix simple product's inventory data saving bug - #3474 by @dominik-zeglen
- Replace `thumbnailUrl` with `thumbnail { url }` - #3484 by @dominik-zeglen
- Change "Feature on Homepage" switch behavior - #3481 by @dominik-zeglen
- Expand payment section in order view - #3502 by @dominik-zeglen
- Change TypeScript loader to speed up the build process - #3545 by @patrys

### Bugfixes

- Do not show `Pay For Order` if order is partly paid since partial payment is not supported - #3398 by @jxltom
- Fix attribute filters in the products category view - #3535 by @fowczarek
- Fix storybook dependencies conflict - #3544 by @dominik-zeglen

## 2.1.0

### API

- Change selected connection fields to lists - #3307 by @fowczarek
- Require pagination in connections - #3352 by @maarcingebala
- Replace Graphene view with a custom one - #3263 by @patrys
- Change `sortBy` parameter to use enum type - #3345 by @fowczarek
- Add `me` query to fetch data of a logged-in user - #3202, #3316 by @fowczarek
- Add `canFinalize` field to the Order type - #3356 by @fowczarek
- Extract resolvers and mutations to separate files - #3248 by @fowczarek
- Add VAT tax rates field to country - #3392 by @michaljelonek
- Allow creating orders without users - #3396 by @fowczarek

### Core

- Add Razorpay payment gatway - #3205 by @NyanKiyoshi
- Use standard tax rate as a default tax rate value - #3340 by @fowczarek
- Add description field to the Collection model - #3275 by @fowczarek
- Enforce the POST method on VAT rates fetching - #3337 by @NyanKiyoshi
- Generate thumbnails for category/collection background images - #3270 by @NyanKiyoshi
- Add warm-up support in product image creation mutation - #3276 by @NyanKiyoshi
- Fix error in the `populatedb` script when running it not from the project root - #3272 by @NyanKiyoshi
- Make Webpack rebuilds fast - #3290 by @patrys
- Skip installing Chromium to make deployment faster - #3227 by @jxltom
- Add default test runner - #3258 by @jxltom
- Add Transifex client to Pipfile - #3321 by @jxltom
- Remove additional pytest arguments in tox - #3338 by @jxltom
- Remove test warnings - #3339 by @jxltom
- Remove runtime warning when product has discount - #3310 by @jxltom
- Remove `django-graphene-jwt` warnings - #3228 by @jxltom
- Disable deprecated warnings - #3229 by @jxltom
- Add `AWS_S3_ENDPOINT_URL` setting to support DigitalOcean spaces. - #3281 by @hairychris
- Add `.gitattributes` file to hide diffs for generated files on Github - #3055 by @NyanKiyoshi
- Add database sequence reset to `populatedb` - #3406 by @michaljelonek
- Get authorized amount from succeeded auth transactions - #3417 by @jxltom
- Resort imports by `isort` - #3412 by @jxltom

### Dashboard 2.0

- Add confirmation modal when leaving view with unsaved changes - #3375 by @dominik-zeglen
- Add dialog loading and error states - #3359 by @dominik-zeglen
- Split paths and urls - #3350 by @dominik-zeglen
- Derive state from props in forms - #3360 by @dominik-zeglen
- Apply debounce to autocomplete fields - #3351 by @dominik-zeglen
- Use Apollo signatures - #3353 by @dominik-zeglen
- Add order note field in the order details view - #3346 by @dominik-zeglen
- Add app-wide progress bar - #3312 by @dominik-zeglen
- Ensure that all queries are built on top of TypedQuery - #3309 by @dominik-zeglen
- Close modal windows automatically - #3296 by @dominik-zeglen
- Move URLs to separate files - #3295 by @dominik-zeglen
- Add basic filters for products and orders list - #3237 by @Bonifacy1
- Fetch default currency from API - #3280 by @dominik-zeglen
- Add `displayName` property to components - #3238 by @Bonifacy1
- Add window titles - #3279 by @dominik-zeglen
- Add paginator component - #3265 by @dominik-zeglen
- Update Material UI to 3.6 - #3387 by @patrys
- Upgrade React, Apollo, Webpack and Babel - #3393 by @patrys
- Add pagination for required connections - #3411 by @dominik-zeglen

### Bugfixes

- Fix language codes - #3311 by @jxltom
- Fix resolving empty attributes list - #3293 by @maarcingebala
- Fix range filters not being applied - #3385 by @michaljelonek
- Remove timeout for updating image height - #3344 by @jxltom
- Return error if checkout was not found - #3289 by @maarcingebala
- Solve an auto-resize conflict between Materialize and medium-editor - #3367 by @adonig
- Fix calls to `ngettext_lazy` - #3380 by @patrys
- Filter preauthorized order from succeeded transactions - #3399 by @jxltom
- Fix incorrect country code in fixtures - #3349 by @bingimar
- Fix updating background image of a collection - #3362 by @fowczarek & @dominik-zeglen

### Docs

- Document settings related to generating thumbnails on demand - #3329 by @NyanKiyoshi
- Improve documentation for Heroku deployment - #3170 by @raybesiga
- Update documentation on Docker deployment - #3326 by @jxltom
- Document payment gateway configuration - #3376 by @NyanKiyoshi

## 2.0.0

### API

- Add mutation to delete a customer; add `isActive` field in `customerUpdate` mutation - #3177 by @maarcingebala
- Add mutations to manage authorization keys - #3082 by @maarcingebala
- Add queries for dashboard homepage - #3146 by @maarcingebala
- Allows user to unset homepage collection - #3140 by @oldPadavan
- Use enums as permission codes - #3095 by @the-bionic
- Return absolute image URLs - #3182 by @maarcingebala
- Add `backgroundImage` field to `CategoryInput` - #3153 by @oldPadavan
- Add `dateJoined` and `lastLogin` fields in `User` type - #3169 by @maarcingebala
- Separate `parent` input field from `CategoryInput` - #3150 by @akjanik
- Remove duplicated field in Order type - #3180 by @maarcingebala
- Handle empty `backgroundImage` field in API - #3159 by @maarcingebala
- Generate name-based slug in collection mutations - #3145 by @akjanik
- Remove products field from `collectionUpdate` mutation - #3141 by @oldPadavan
- Change `items` field in `Menu` type from connection to list - #3032 by @oldPadavan
- Make `Meta.description` required in `BaseMutation` - #3034 by @oldPadavan
- Apply `textwrap.dedent` to GraphQL descriptions - #3167 by @fowczarek

### Dashboard 2.0

- Add collection management - #3135 by @dominik-zeglen
- Add customer management - #3176 by @dominik-zeglen
- Add homepage view - #3155, #3178 by @Bonifacy1 and @dominik-zeglen
- Add product type management - #3052 by @dominik-zeglen
- Add site settings management - #3071 by @dominik-zeglen
- Escape node IDs in URLs - #3115 by @dominik-zeglen
- Restyle categories section - #3072 by @Bonifacy1

### Other

- Change relation between `ProductType` and `Attribute` models - #3097 by @maarcingebala
- Remove `quantity-allocated` generation in `populatedb` script - #3084 by @MartinSeibert
- Handle `Money` serialization - #3131 by @Pacu2
- Do not collect unnecessary static files - #3050 by @jxltom
- Remove host mounted volume in `docker-compose` - #3091 by @tiangolo
- Remove custom services names in `docker-compose` - #3092 by @tiangolo
- Replace COUNTRIES with countries.countries - #3079 by @neeraj1909
- Installing dev packages in docker since tests are needed - #3078 by @jxltom
- Remove comparing string in address-form-panel template - #3074 by @tomcio1205
- Move updating variant names to a Celery task - #3189 by @fowczarek

### Bugfixes

- Fix typo in `clean_input` method - #3100 by @the-bionic
- Fix typo in `ShippingMethod` model - #3099 by @the-bionic
- Remove duplicated variable declaration - #3094 by @the-bionic

### Docs

- Add createdb note to getting started for Windows - #3106 by @ajostergaard
- Update docs on pipenv - #3045 by @jxltom<|MERGE_RESOLUTION|>--- conflicted
+++ resolved
@@ -6,11 +6,8 @@
 - Cleanup code for updated function names, unused argument, etc. - #4090 by @jxltom
 - Merge authorize with capture - #4098 by @korycins, @NyanKiyoshi
 - Fix GATEWAYS_ENUM to always contain all implemented payment gateways - #4108 by @koradon
-<<<<<<< HEAD
+- Fix translation discard button - #4109 by @benekex2
 - Change input style and improve Storybook stories - #4115 by @dominik-zeglen
-=======
-- Fix translation discard button - #4109 by @benekex2
->>>>>>> d212e1df
 
 ## 2.6.0
 
