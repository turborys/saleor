--- conflicted
+++ resolved
@@ -38,13 +38,9 @@
 
 ### Other changes
 - Fix error in variant available stock calculation - 13593 by @awaisdar001
-<<<<<<< HEAD
+- Fix giftcard code description - #13728 by @rafiwts
+- Change error message when denying a permission - #13334 by @rafiwts
 - Add filter by slugs to attribute choices - #13761 by @rafiwts
-=======
-- Fix giftcard code description - #13728 by @rafiwts
-
-- Change error message when denying a permission - #13334 by @rafiwts
->>>>>>> b4de8321
 
 # 3.15.0 [Unreleased]
 
