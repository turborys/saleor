import json

from django.template.response import TemplateResponse
from django.contrib import messages
from django.utils.translation import pgettext_lazy
from impersonate.views import impersonate as orig_impersonate, stop_impersonate

from ..dashboard.views import staff_member_required
from ..product.utils import products_with_availability, products_for_homepage
from ..userprofile.models import User
from .utils.schema import get_webpage_schema


def home(request):
    products = products_for_homepage()[:8]
    products = products_with_availability(
        products, discounts=request.discounts, local_currency=request.currency)
    webpage_schema = get_webpage_schema(request)
    return TemplateResponse(
        request, 'home.html', {
            'parent': None,
            'products': products,
            'webpage_schema': json.dumps(webpage_schema)})


@staff_member_required
def styleguide(request):
    return TemplateResponse(request, 'styleguide.html')


def impersonate(request, uid):
    response = orig_impersonate(request, uid)
    if request.session.modified:
        msg = pgettext_lazy(
            'Impersonation message',
            'You are now logged as {}'.format(User.objects.get(pk=uid)))
        messages.success(request, msg)
    return response


<<<<<<< HEAD
def handle_404(request):
    return TemplateResponse(request, '404.html', status=404)


def manifest(request):
    site = request.site
    ctx = {
        'description': site.settings.description,
        'name': site.name,
        'short_name': site.name}
    return TemplateResponse(
        request, 'manifest.json', ctx, content_type='application/json')
=======
def handle_404(request, exception=None):
    return TemplateResponse(request, '404.html', status=404)
>>>>>>> 5ca6f90a
<|MERGE_RESOLUTION|>--- conflicted
+++ resolved
@@ -38,8 +38,7 @@
     return response
 
 
-<<<<<<< HEAD
-def handle_404(request):
+def handle_404(request, exception=None):
     return TemplateResponse(request, '404.html', status=404)
 
 
@@ -50,8 +49,4 @@
         'name': site.name,
         'short_name': site.name}
     return TemplateResponse(
-        request, 'manifest.json', ctx, content_type='application/json')
-=======
-def handle_404(request, exception=None):
-    return TemplateResponse(request, '404.html', status=404)
->>>>>>> 5ca6f90a
+        request, 'manifest.json', ctx, content_type='application/json')