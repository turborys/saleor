--- conflicted
+++ resolved
@@ -170,81 +170,6 @@
         return None
 
 
-<<<<<<< HEAD
-=======
-class ServiceAccountToken(CountableDjangoObjectType):
-    name = graphene.String(description="Name of the authenticated token.")
-    auth_token = graphene.String(description="Last 4 characters of the token.")
-
-    class Meta:
-        description = "Represents token data."
-        model = models.ServiceAccountToken
-        interfaces = [relay.Node]
-        permissions = (AccountPermissions.MANAGE_SERVICE_ACCOUNTS,)
-        only_fields = ["name", "auth_token"]
-
-    @staticmethod
-    def resolve_auth_token(root: models.ServiceAccountToken, _info, **_kwargs):
-        return root.auth_token[-4:]
-
-
-@key(fields="id")
-class ServiceAccount(CountableDjangoObjectType):
-    permissions = graphene.List(
-        Permission, description="List of the service's permissions."
-    )
-    created = graphene.DateTime(
-        description="The date and time when the service account was created."
-    )
-    is_active = graphene.Boolean(
-        description="Determine if service account will be set active or not."
-    )
-    name = graphene.String(description="Name of the service account.")
-
-    tokens = graphene.List(
-        ServiceAccountToken, description="Last 4 characters of the tokens."
-    )
-
-    class Meta:
-        description = "Represents service account data."
-        interfaces = [relay.Node, ObjectWithMetadata]
-        model = models.ServiceAccount
-        permissions = (AccountPermissions.MANAGE_SERVICE_ACCOUNTS,)
-        only_fields = [
-            "name",
-            "permissions",
-            "created",
-            "is_active",
-            "tokens",
-            "id",
-            "tokens",
-        ]
-
-    @staticmethod
-    def resolve_permissions(root: models.ServiceAccount, _info, **_kwargs):
-        permissions = root.permissions.prefetch_related("content_type").order_by(
-            "codename"
-        )
-        return format_permissions_for_display(permissions)
-
-    @staticmethod
-    @gql_optimizer.resolver_hints(prefetch_related="tokens")
-    def resolve_tokens(root: models.ServiceAccount, _info, **_kwargs):
-        return root.tokens.all()
-
-    @staticmethod
-    def resolve_meta(root: models.ServiceAccount, info):
-        return resolve_meta(root, info)
-
-    @staticmethod
-    def resolve_private_meta(root: models.ServiceAccount, _info):
-        return resolve_private_meta(root, _info)
-
-    @staticmethod
-    def __resolve_reference(root, _info, **_kwargs):
-        return graphene.Node.get_node_from_global_id(_info, root.id)
-
-
 class UserPermission(Permission):
     source_permission_groups = graphene.List(
         graphene.NonNull("saleor.graphql.account.types.Group"),
@@ -265,7 +190,6 @@
         return groups
 
 
->>>>>>> 08d42321
 @key("id")
 @key("email")
 class User(CountableDjangoObjectType):
