from decimal import Decimal
from unittest.mock import MagicMock, Mock, patch

import pytest
from prices import Money, TaxedMoney

from ...core.weight import zero_weight
from ...discount.models import (
    DiscountValueType,
    NotApplicable,
    Voucher,
    VoucherChannelListing,
    VoucherType,
)
from ...discount.utils import validate_voucher_in_order
from ...payment import ChargeStatus
from ...payment.models import Payment
from ...plugins.manager import get_plugins_manager
from ...product.models import Collection
from ...warehouse.models import Stock
from ...warehouse.tests.utils import get_quantity_allocated_for_stock
<<<<<<< HEAD
from .. import OrderEvents, OrderStatus, models
from ..events import (
    OrderEventsEmails,
    event_fulfillment_confirmed_notification,
    event_fulfillment_digital_links_notification,
    event_order_cancelled_notification,
    event_order_confirmation_notification,
    event_order_refunded_notification,
    event_payment_confirmed_notification,
)
=======
from .. import FulfillmentStatus, OrderEvents, OrderStatus, models
from ..emails import send_fulfillment_confirmation_to_customer
from ..events import OrderEvent, OrderEventsEmails, email_sent_event
>>>>>>> 68d384d3
from ..models import Order
from ..notifications import (
    get_default_fulfillment_payload,
    send_fulfillment_confirmation_to_customer,
)
from ..templatetags.order_lines import display_translated_order_line_name
from ..utils import (
    add_variant_to_draft_order,
    change_order_line_quantity,
    delete_order_line,
    get_voucher_discount_for_order,
    recalculate_order,
    restock_fulfillment_lines,
    restock_order_lines,
    update_order_prices,
    update_order_status,
)


def test_total_setter():
    price = TaxedMoney(net=Money(10, "USD"), gross=Money(15, "USD"))
    order = models.Order()
    order.total = price
    assert order.total_net_amount == Decimal(10)
    assert order.total.net == Money(10, "USD")
    assert order.total_gross_amount == Decimal(15)
    assert order.total.gross == Money(15, "USD")
    assert order.total.tax == Money(5, "USD")


def test_order_get_subtotal(order_with_lines):
    order_with_lines.discount_name = "Test discount"
    order_with_lines.discount = order_with_lines.total.gross * Decimal("0.5")
    recalculate_order(order_with_lines)

    target_subtotal = order_with_lines.total - order_with_lines.shipping_price
    target_subtotal += order_with_lines.discount
    assert order_with_lines.get_subtotal() == target_subtotal


def test_add_variant_to_draft_order_adds_line_for_new_variant(
    order_with_lines, product, product_translation_fr, settings
):
    order = order_with_lines
    variant = product.variants.get()
    lines_before = order.lines.count()
    settings.LANGUAGE_CODE = "fr"
    add_variant_to_draft_order(order, variant, 1)

    line = order.lines.last()
    assert order.lines.count() == lines_before + 1
    assert line.product_sku == variant.sku
    assert line.quantity == 1
    assert line.unit_price == TaxedMoney(net=Money(10, "USD"), gross=Money(10, "USD"))
    assert line.translated_product_name == str(variant.product.translated)
    assert line.variant_name == str(variant)
    assert line.product_name == str(variant.product)


def test_add_variant_to_draft_order_adds_line_for_variant_with_price_0(
    order_with_lines, product, product_translation_fr, settings
):
    order = order_with_lines
    variant = product.variants.get()
    variant_channel_listing = variant.channel_listings.get()
    variant_channel_listing.price = Money(0, "USD")
    variant_channel_listing.save(update_fields=["price_amount", "currency"])

    lines_before = order.lines.count()
    settings.LANGUAGE_CODE = "fr"
    add_variant_to_draft_order(order, variant, 1)

    line = order.lines.last()
    assert order.lines.count() == lines_before + 1
    assert line.product_sku == variant.sku
    assert line.quantity == 1
    assert line.unit_price == TaxedMoney(net=Money(0, "USD"), gross=Money(0, "USD"))
    assert line.translated_product_name == str(variant.product.translated)
    assert line.product_name == variant.product.name


def test_add_variant_to_draft_order_not_allocates_stock_for_new_variant(
    order_with_lines, product
):
    variant = product.variants.get()
    stock = Stock.objects.get(product_variant=variant)

    stock_before = get_quantity_allocated_for_stock(stock)

    add_variant_to_draft_order(order_with_lines, variant, 1)

    stock.refresh_from_db()
    assert get_quantity_allocated_for_stock(stock) == stock_before


def test_add_variant_to_draft_order_edits_line_for_existing_variant(order_with_lines):
    existing_line = order_with_lines.lines.first()
    variant = existing_line.variant
    lines_before = order_with_lines.lines.count()
    line_quantity_before = existing_line.quantity

    add_variant_to_draft_order(order_with_lines, variant, 1)

    existing_line.refresh_from_db()
    assert order_with_lines.lines.count() == lines_before
    assert existing_line.product_sku == variant.sku
    assert existing_line.quantity == line_quantity_before + 1


def test_add_variant_to_draft_order_not_allocates_stock_for_existing_variant(
    order_with_lines,
):
    existing_line = order_with_lines.lines.first()
    variant = existing_line.variant
    stock = Stock.objects.get(product_variant=variant)
    stock_before = get_quantity_allocated_for_stock(stock)
    quantity_before = existing_line.quantity
    quantity_unfulfilled_before = existing_line.quantity_unfulfilled

    add_variant_to_draft_order(order_with_lines, variant, 1)

    stock.refresh_from_db()
    existing_line.refresh_from_db()
    assert get_quantity_allocated_for_stock(stock) == stock_before
    assert existing_line.quantity == quantity_before + 1
    assert existing_line.quantity_unfulfilled == quantity_unfulfilled_before + 1


@pytest.mark.parametrize("track_inventory", (True, False))
def test_restock_order_lines(order_with_lines, track_inventory):

    order = order_with_lines
    line_1 = order.lines.first()
    line_2 = order.lines.last()

    line_1.variant.track_inventory = track_inventory
    line_2.variant.track_inventory = track_inventory

    line_1.variant.save()
    line_2.variant.save()
    stock_1 = Stock.objects.get(product_variant=line_1.variant)
    stock_2 = Stock.objects.get(product_variant=line_2.variant)

    stock_1_quantity_allocated_before = get_quantity_allocated_for_stock(stock_1)
    stock_2_quantity_allocated_before = get_quantity_allocated_for_stock(stock_2)

    stock_1_quantity_before = stock_1.quantity
    stock_2_quantity_before = stock_2.quantity

    restock_order_lines(order)

    stock_1.refresh_from_db()
    stock_2.refresh_from_db()

    if track_inventory:
        assert get_quantity_allocated_for_stock(stock_1) == (
            stock_1_quantity_allocated_before - line_1.quantity
        )
        assert get_quantity_allocated_for_stock(stock_2) == (
            stock_2_quantity_allocated_before - line_2.quantity
        )
    else:
        assert get_quantity_allocated_for_stock(stock_1) == (
            stock_1_quantity_allocated_before
        )
        assert get_quantity_allocated_for_stock(stock_2) == (
            stock_2_quantity_allocated_before
        )

    assert stock_1.quantity == stock_1_quantity_before
    assert stock_2.quantity == stock_2_quantity_before
    assert line_1.quantity_fulfilled == 0
    assert line_2.quantity_fulfilled == 0


def test_restock_fulfilled_order_lines(fulfilled_order):
    line_1 = fulfilled_order.lines.first()
    line_2 = fulfilled_order.lines.last()
    stock_1 = Stock.objects.get(product_variant=line_1.variant)
    stock_2 = Stock.objects.get(product_variant=line_2.variant)
    stock_1_quantity_allocated_before = get_quantity_allocated_for_stock(stock_1)
    stock_2_quantity_allocated_before = get_quantity_allocated_for_stock(stock_2)
    stock_1_quantity_before = stock_1.quantity
    stock_2_quantity_before = stock_2.quantity

    restock_order_lines(fulfilled_order)

    stock_1.refresh_from_db()
    stock_2.refresh_from_db()
    assert (
        get_quantity_allocated_for_stock(stock_1) == stock_1_quantity_allocated_before
    )
    assert (
        get_quantity_allocated_for_stock(stock_2) == stock_2_quantity_allocated_before
    )
    assert stock_1.quantity == stock_1_quantity_before + line_1.quantity
    assert stock_2.quantity == stock_2_quantity_before + line_2.quantity


def test_restock_fulfillment_lines(fulfilled_order, warehouse):
    fulfillment = fulfilled_order.fulfillments.first()
    line_1 = fulfillment.lines.first()
    line_2 = fulfillment.lines.last()
    stock_1 = Stock.objects.get(product_variant=line_1.order_line.variant)
    stock_2 = Stock.objects.get(product_variant=line_2.order_line.variant)
    stock_1_quantity_allocated_before = get_quantity_allocated_for_stock(stock_1)
    stock_2_quantity_allocated_before = get_quantity_allocated_for_stock(stock_2)
    stock_1_quantity_before = stock_1.quantity
    stock_2_quantity_before = stock_2.quantity
    order_line_1 = line_1.order_line
    order_line_2 = line_2.order_line
    order_line_1_quantity_fulfilled_before = order_line_1.quantity_fulfilled
    order_line_2_quantity_fulfilled_before = order_line_2.quantity_fulfilled

    restock_fulfillment_lines(fulfillment, warehouse)

    stock_1.refresh_from_db()
    stock_2.refresh_from_db()
    assert get_quantity_allocated_for_stock(stock_1) == (
        stock_1_quantity_allocated_before + line_1.quantity
    )
    assert get_quantity_allocated_for_stock(stock_2) == (
        stock_2_quantity_allocated_before + line_2.quantity
    )
    assert stock_1.quantity == stock_1_quantity_before + line_1.quantity
    assert stock_2.quantity == stock_2_quantity_before + line_2.quantity
    order_line_1.refresh_from_db()
    order_line_2.refresh_from_db()
    assert (
        order_line_1.quantity_fulfilled
        == order_line_1_quantity_fulfilled_before - line_1.quantity
    )
    assert (
        order_line_2.quantity_fulfilled
        == order_line_2_quantity_fulfilled_before - line_2.quantity
    )


def test_update_order_status_partially_fulfilled(fulfilled_order):
    fulfillment = fulfilled_order.fulfillments.first()
    line = fulfillment.lines.first()
    order_line = line.order_line

    order_line.quantity_fulfilled -= line.quantity
    order_line.save()
    line.delete()
    update_order_status(fulfilled_order)

    assert fulfilled_order.status == OrderStatus.PARTIALLY_FULFILLED


def test_update_order_status_unfulfilled(order_with_lines):
    order_with_lines.status = OrderStatus.FULFILLED
    order_with_lines.save()

    update_order_status(order_with_lines)

    order_with_lines.refresh_from_db()
    assert order_with_lines.status == OrderStatus.UNFULFILLED


def test_update_order_status_fulfilled(fulfilled_order):
    fulfillment = fulfilled_order.fulfillments.first()
    fulfillment_line = fulfillment.lines.first()
    fulfillment_line.quantity -= 3
    fulfillment_line.save()
    fulfilled_order.status = OrderStatus.UNFULFILLED
    fulfilled_order.save()
    replaced_fulfillment = fulfilled_order.fulfillments.create(
        status=FulfillmentStatus.REPLACED
    )
    replaced_fulfillment.lines.create(
        quantity=3, order_line=fulfillment_line.order_line
    )

    update_order_status(fulfilled_order)

    fulfilled_order.refresh_from_db()
    assert fulfilled_order.status == OrderStatus.FULFILLED


def test_update_order_status_returned(fulfilled_order):
    fulfilled_order.fulfillments.all().update(status=FulfillmentStatus.RETURNED)
    fulfilled_order.status = OrderStatus.UNFULFILLED
    fulfilled_order.save()

    update_order_status(fulfilled_order)

    fulfilled_order.refresh_from_db()
    assert fulfilled_order.status == OrderStatus.RETURNED


def test_update_order_status_partially_returned(fulfilled_order):
    fulfillment = fulfilled_order.fulfillments.first()
    fulfillment_line = fulfillment.lines.first()
    fulfillment_line.quantity -= 3
    fulfillment_line.save()
    returned_fulfillment = fulfilled_order.fulfillments.create(
        status=FulfillmentStatus.RETURNED
    )
    replaced_fulfillment = fulfilled_order.fulfillments.create(
        status=FulfillmentStatus.REPLACED
    )
    refunded_and_returned_fulfillment = fulfilled_order.fulfillments.create(
        status=FulfillmentStatus.REFUNDED_AND_RETURNED
    )
    returned_fulfillment.lines.create(
        quantity=1, order_line=fulfillment_line.order_line
    )
    replaced_fulfillment.lines.create(
        quantity=1, order_line=fulfillment_line.order_line
    )
    refunded_and_returned_fulfillment.lines.create(
        quantity=1, order_line=fulfillment_line.order_line
    )

    fulfilled_order.status = OrderStatus.UNFULFILLED
    fulfilled_order.save()

    update_order_status(fulfilled_order)

    fulfilled_order.refresh_from_db()
    assert fulfilled_order.status == OrderStatus.PARTIALLY_RETURNED


def test_validate_fulfillment_tracking_number_as_url(fulfilled_order):
    fulfillment = fulfilled_order.fulfillments.first()
    assert not fulfillment.is_tracking_number_url
    fulfillment.tracking_number = "https://www.example.com"
    fulfillment.save()
    assert fulfillment.is_tracking_number_url


def test_order_queryset_confirmed(draft_order, channel_USD):
    other_orders = [
        Order.objects.create(status=OrderStatus.UNFULFILLED, channel=channel_USD),
        Order.objects.create(
            status=OrderStatus.PARTIALLY_FULFILLED, channel=channel_USD
        ),
        Order.objects.create(status=OrderStatus.FULFILLED, channel=channel_USD),
        Order.objects.create(status=OrderStatus.CANCELED, channel=channel_USD),
    ]

    confirmed_orders = Order.objects.confirmed()

    assert draft_order not in confirmed_orders
    assert all([order in confirmed_orders for order in other_orders])


def test_order_queryset_drafts(draft_order, channel_USD):
    other_orders = [
        Order.objects.create(status=OrderStatus.UNFULFILLED, channel=channel_USD),
        Order.objects.create(
            status=OrderStatus.PARTIALLY_FULFILLED, channel=channel_USD
        ),
        Order.objects.create(status=OrderStatus.FULFILLED, channel=channel_USD),
        Order.objects.create(status=OrderStatus.CANCELED, channel=channel_USD),
    ]

    draft_orders = Order.objects.drafts()

    assert draft_order in draft_orders
    assert all([order not in draft_orders for order in other_orders])


def test_order_queryset_to_ship(settings, channel_USD):
    total = TaxedMoney(net=Money(10, "USD"), gross=Money(15, "USD"))
    orders_to_ship = [
        Order.objects.create(
            status=OrderStatus.UNFULFILLED, total=total, channel=channel_USD
        ),
        Order.objects.create(
            status=OrderStatus.PARTIALLY_FULFILLED, total=total, channel=channel_USD
        ),
    ]
    for order in orders_to_ship:
        order.payments.create(
            gateway="mirumee.payments.dummy",
            charge_status=ChargeStatus.FULLY_CHARGED,
            total=order.total.gross.amount,
            captured_amount=order.total.gross.amount,
            currency=order.total.gross.currency,
        )

    orders_not_to_ship = [
        Order.objects.create(
            status=OrderStatus.DRAFT, total=total, channel=channel_USD
        ),
        Order.objects.create(
            status=OrderStatus.UNFULFILLED, total=total, channel=channel_USD
        ),
        Order.objects.create(
            status=OrderStatus.PARTIALLY_FULFILLED, total=total, channel=channel_USD
        ),
        Order.objects.create(
            status=OrderStatus.FULFILLED, total=total, channel=channel_USD
        ),
        Order.objects.create(
            status=OrderStatus.CANCELED, total=total, channel=channel_USD
        ),
    ]

    orders = Order.objects.ready_to_fulfill()

    assert all([order in orders for order in orders_to_ship])
    assert all([order not in orders for order in orders_not_to_ship])


def test_queryset_ready_to_capture(channel_USD):
    total = TaxedMoney(net=Money(10, "USD"), gross=Money(15, "USD"))

    preauth_order = Order.objects.create(
        status=OrderStatus.UNFULFILLED, total=total, channel=channel_USD
    )
    Payment.objects.create(
        order=preauth_order, charge_status=ChargeStatus.NOT_CHARGED, is_active=True
    )

    Order.objects.create(status=OrderStatus.DRAFT, total=total, channel=channel_USD)
    Order.objects.create(
        status=OrderStatus.UNFULFILLED, total=total, channel=channel_USD
    )
    Order.objects.create(status=OrderStatus.CANCELED, total=total, channel=channel_USD)

    qs = Order.objects.ready_to_capture()
    assert preauth_order in qs
    statuses = [o.status for o in qs]
    assert OrderStatus.DRAFT not in statuses
    assert OrderStatus.CANCELED not in statuses


def test_update_order_prices(order_with_lines):
    channel = order_with_lines.channel
    address = order_with_lines.shipping_address
    address.country = "DE"
    address.save()

    line_1 = order_with_lines.lines.first()
    variant_1 = line_1.variant
    product_1 = variant_1.product
    variant_channel_listing_1 = variant_1.channel_listings.get(channel=channel)
    price_1 = variant_1.get_price(
        product_1, [], channel, variant_channel_listing_1, None
    )
    price_1 = TaxedMoney(net=price_1, gross=price_1)

    line_2 = order_with_lines.lines.last()
    variant_2 = line_2.variant
    product_2 = variant_2.product
    variant_channel_listing_2 = variant_2.channel_listings.get(channel=channel)
    price_2 = variant_2.get_price(
        product_2, [], channel, variant_channel_listing_2, None
    )
    price_2 = TaxedMoney(net=price_2, gross=price_2)

    shipping_price = order_with_lines.shipping_method.channel_listings.get(
        channel_id=order_with_lines.channel_id
    ).price
    shipping_price = TaxedMoney(net=shipping_price, gross=shipping_price)

    update_order_prices(order_with_lines, None)

    line_1.refresh_from_db()
    line_2.refresh_from_db()
    assert line_1.unit_price == price_1
    assert line_2.unit_price == price_2
    assert order_with_lines.shipping_price == shipping_price
    assert order_with_lines.shipping_tax_rate == Decimal("0.0")
    total = line_1.total_price + line_2.total_price + shipping_price
    assert order_with_lines.total == total


def test_update_order_prices_tax_included(order_with_lines, vatlayer):
    channel = order_with_lines.channel
    address = order_with_lines.shipping_address
    address.country = "DE"
    address.save()

    line_1 = order_with_lines.lines.first()
    variant_1 = line_1.variant
    product_1 = variant_1.product
    variant_channel_listing_1 = variant_1.channel_listings.get(channel=channel)
    price_1 = variant_1.get_price(
        product_1, [], channel, variant_channel_listing_1, None
    )

    line_2 = order_with_lines.lines.last()
    variant_2 = line_2.variant
    product_2 = variant_2.product
    variant_channel_listing_2 = variant_2.channel_listings.get(channel=channel)
    price_2 = variant_2.get_price(
        product_2, [], channel, variant_channel_listing_2, None
    )

    shipping_price = order_with_lines.shipping_method.channel_listings.get(
        channel_id=order_with_lines.channel_id
    ).price

    update_order_prices(order_with_lines, None)

    line_1.refresh_from_db()
    line_2.refresh_from_db()
    assert line_1.unit_price.gross == price_1
    assert line_2.unit_price.gross == price_2
    assert order_with_lines.shipping_price.gross == shipping_price
    assert order_with_lines.shipping_tax_rate == Decimal("0.19")
    total = line_1.total_price + line_2.total_price + order_with_lines.shipping_price
    assert order_with_lines.total == total


def _calculate_order_weight_from_lines(order):
    weight = zero_weight()
    for line in order:
        weight += line.variant.get_weight() * line.quantity
    return weight


def test_calculate_order_weight(order_with_lines):
    order_weight = order_with_lines.weight
    calculated_weight = _calculate_order_weight_from_lines(order_with_lines)
    assert calculated_weight == order_weight


def test_order_weight_add_more_variant(order_with_lines):
    variant = order_with_lines.lines.first().variant
    add_variant_to_draft_order(order_with_lines, variant, 2)
    order_with_lines.refresh_from_db()
    assert order_with_lines.weight == _calculate_order_weight_from_lines(
        order_with_lines
    )


def test_order_weight_add_new_variant(order_with_lines, product):
    variant = product.variants.first()
    add_variant_to_draft_order(order_with_lines, variant, 2)
    order_with_lines.refresh_from_db()
    assert order_with_lines.weight == _calculate_order_weight_from_lines(
        order_with_lines
    )


def test_order_weight_change_line_quantity(order_with_lines):
    line = order_with_lines.lines.first()
    new_quantity = line.quantity + 2
    change_order_line_quantity(None, line, new_quantity, line.quantity)
    order_with_lines.refresh_from_db()
    assert order_with_lines.weight == _calculate_order_weight_from_lines(
        order_with_lines
    )


def test_order_weight_delete_line(order_with_lines):
    line = order_with_lines.lines.first()
    delete_order_line(line)
    assert order_with_lines.weight == _calculate_order_weight_from_lines(
        order_with_lines
    )


def test_get_order_weight_non_existing_product(order_with_lines, product):
    # Removing product should not affect order's weight
    order = order_with_lines
    variant = product.variants.first()
    add_variant_to_draft_order(order, variant, 1)
    old_weight = order.get_total_weight()

    product.delete()

    order.refresh_from_db()
    new_weight = order.get_total_weight()

    assert old_weight == new_weight


@patch("saleor.discount.utils.validate_voucher")
def test_get_voucher_discount_for_order_voucher_validation(
    mock_validate_voucher, voucher, order_with_lines
):
    order_with_lines.voucher = voucher
    order_with_lines.save()
    subtotal = order_with_lines.get_subtotal()
    quantity = order_with_lines.get_total_quantity()
    customer_email = order_with_lines.get_customer_email()

    validate_voucher_in_order(order_with_lines)

    mock_validate_voucher.assert_called_once_with(
        voucher, subtotal.gross, quantity, customer_email, order_with_lines.channel
    )


@patch("saleor.discount.utils.validate_voucher")
def test_validate_voucher_in_order_without_voucher(
    mock_validate_voucher, order_with_lines
):
    order_with_lines.voucher = None
    order_with_lines.save()

    assert not order_with_lines.voucher

    validate_voucher_in_order(order_with_lines)
    mock_validate_voucher.assert_not_called()


@pytest.mark.parametrize(
    "product_name, variant_name, translated_product_name, translated_variant_name,"
    "expected_display_name",
    [
        ("product", "variant", "", "", "product (variant)"),
        ("product", "", "", "", "product"),
        ("product", "", "productPL", "", "productPL"),
        ("product", "variant", "productPL", "", "productPL (variant)"),
        ("product", "variant", "productPL", "variantPl", "productPL (variantPl)"),
        ("product", "variant", "", "variantPl", "product (variantPl)"),
    ],
)
def test_display_translated_order_line_name(
    product_name,
    variant_name,
    translated_product_name,
    translated_variant_name,
    expected_display_name,
):
    order_line = MagicMock(
        product_name=product_name,
        variant_name=variant_name,
        translated_product_name=translated_product_name,
        translated_variant_name=translated_variant_name,
    )
    display_name = display_translated_order_line_name(order_line)
    assert display_name == expected_display_name


@pytest.mark.parametrize(
    "subtotal, discount_value, discount_type, min_spent_amount, expected_value",
    [
        ("100", 10, DiscountValueType.FIXED, None, 10),
        ("100.05", 10, DiscountValueType.PERCENTAGE, 100, 10),
    ],
)
def test_value_voucher_order_discount(
    subtotal,
    discount_value,
    discount_type,
    min_spent_amount,
    expected_value,
    channel_USD,
):
    voucher = Voucher.objects.create(
        code="unique",
        type=VoucherType.ENTIRE_ORDER,
        discount_value_type=discount_type,
    )
    VoucherChannelListing.objects.create(
        voucher=voucher,
        channel=channel_USD,
        discount=Money(discount_value, channel_USD.currency_code),
        min_spent_amount=(min_spent_amount if min_spent_amount is not None else None),
    )
    subtotal = Money(subtotal, "USD")
    subtotal = TaxedMoney(net=subtotal, gross=subtotal)
    order = Mock(
        get_subtotal=Mock(return_value=subtotal), voucher=voucher, channel=channel_USD
    )
    discount = get_voucher_discount_for_order(order)
    assert discount == Money(expected_value, "USD")


@pytest.mark.parametrize(
    "shipping_cost, discount_value, discount_type, expected_value",
    [(10, 50, DiscountValueType.PERCENTAGE, 5), (10, 20, DiscountValueType.FIXED, 10)],
)
def test_shipping_voucher_order_discount(
    shipping_cost, discount_value, discount_type, expected_value, channel_USD
):
    voucher = Voucher.objects.create(
        code="unique",
        type=VoucherType.SHIPPING,
        discount_value_type=discount_type,
    )
    VoucherChannelListing.objects.create(
        voucher=voucher,
        channel=channel_USD,
        discount=Money(discount_value, channel_USD.currency_code),
    )
    subtotal = Money(100, "USD")
    subtotal = TaxedMoney(net=subtotal, gross=subtotal)
    shipping_total = Money(shipping_cost, "USD")
    order = Mock(
        get_subtotal=Mock(return_value=subtotal),
        shipping_price=shipping_total,
        voucher=voucher,
        channel=channel_USD,
    )
    discount = get_voucher_discount_for_order(order)
    assert discount == Money(expected_value, "USD")


@pytest.mark.parametrize(
    "total, total_quantity, min_spent_amount, min_checkout_items_quantity,"
    "voucher_type",
    [
        (99, 10, 100, 10, VoucherType.SHIPPING),
        (100, 9, 100, 10, VoucherType.SHIPPING),
        (99, 9, 100, 10, VoucherType.SHIPPING),
        (99, 10, 100, 10, VoucherType.ENTIRE_ORDER),
        (100, 9, 100, 10, VoucherType.ENTIRE_ORDER),
        (99, 9, 100, 10, VoucherType.ENTIRE_ORDER),
        (99, 10, 100, 10, VoucherType.SPECIFIC_PRODUCT),
        (100, 9, 100, 10, VoucherType.SPECIFIC_PRODUCT),
        (99, 9, 100, 10, VoucherType.SPECIFIC_PRODUCT),
    ],
)
def test_shipping_voucher_checkout_discount_not_applicable_returns_zero(
    total,
    total_quantity,
    min_spent_amount,
    min_checkout_items_quantity,
    voucher_type,
    channel_USD,
):
    voucher = Voucher.objects.create(
        code="unique",
        type=voucher_type,
        discount_value_type=DiscountValueType.FIXED,
        min_checkout_items_quantity=min_checkout_items_quantity,
    )
    VoucherChannelListing.objects.create(
        voucher=voucher,
        channel=channel_USD,
        discount=Money(10, channel_USD.currency_code),
        min_spent_amount=(min_spent_amount if min_spent_amount is not None else None),
    )
    price = Money(total, "USD")
    price = TaxedMoney(net=price, gross=price)
    order = Mock(
        get_subtotal=Mock(return_value=price),
        get_total_quantity=Mock(return_value=total_quantity),
        shipping_price=price,
        voucher=voucher,
        channel=channel_USD,
    )
    with pytest.raises(NotApplicable):
        get_voucher_discount_for_order(order)


@pytest.mark.parametrize(
    "discount_value, discount_type, apply_once_per_order, discount_amount",
    [
        (5, DiscountValueType.FIXED, True, "5"),
        (5, DiscountValueType.FIXED, False, "25"),
        (10000, DiscountValueType.FIXED, True, "12.3"),
        (10000, DiscountValueType.FIXED, False, "86.1"),
        (10, DiscountValueType.PERCENTAGE, True, "1.23"),
        (10, DiscountValueType.PERCENTAGE, False, "8.61"),
    ],
)
def test_get_discount_for_order_specific_products_voucher(
    order_with_lines,
    discount_value,
    discount_type,
    apply_once_per_order,
    discount_amount,
    channel_USD,
):
    voucher = Voucher.objects.create(
        code="unique",
        type=VoucherType.SPECIFIC_PRODUCT,
        discount_value_type=discount_type,
        apply_once_per_order=apply_once_per_order,
    )
    VoucherChannelListing.objects.create(
        voucher=voucher,
        channel=channel_USD,
        discount=Money(discount_value, channel_USD.currency_code),
    )
    voucher.products.add(order_with_lines.lines.first().variant.product)
    voucher.products.add(order_with_lines.lines.last().variant.product)
    order_with_lines.voucher = voucher
    order_with_lines.save()
    discount = get_voucher_discount_for_order(order_with_lines)
    assert discount == Money(discount_amount, "USD")


def test_product_voucher_checkout_discount_raises_not_applicable(
    order_with_lines, product_with_images, channel_USD
):
    discounted_product = product_with_images
    voucher = Voucher.objects.create(
        code="unique",
        type=VoucherType.SPECIFIC_PRODUCT,
        discount_value_type=DiscountValueType.FIXED,
    )
    VoucherChannelListing.objects.create(
        voucher=voucher,
        channel=channel_USD,
        discount=Money(10, channel_USD.currency_code),
    )
    voucher.save()
    voucher.products.add(discounted_product)
    order_with_lines.voucher = voucher
    order_with_lines.save()
    # Offer is valid only for products listed in voucher
    with pytest.raises(NotApplicable):
        get_voucher_discount_for_order(order_with_lines)


def test_category_voucher_checkout_discount_raises_not_applicable(
    order_with_lines, channel_USD
):
    discounted_collection = Collection.objects.create(
        name="Discounted", slug="discount"
    )
    voucher = Voucher.objects.create(
        code="unique",
        type=VoucherType.SPECIFIC_PRODUCT,
        discount_value_type=DiscountValueType.FIXED,
    )
    VoucherChannelListing.objects.create(
        voucher=voucher,
        channel=channel_USD,
        discount=Money(10, channel_USD.currency_code),
    )
    voucher.save()
    voucher.collections.add(discounted_collection)
    order_with_lines.voucher = voucher
    order_with_lines.save()
    # Discount should be valid only for items in the discounted collections
    with pytest.raises(NotApplicable):
        get_voucher_discount_for_order(order_with_lines)


def test_ordered_item_change_quantity(transactional_db, order_with_lines):
    assert not order_with_lines.events.count()
    lines = order_with_lines.lines.all()
    change_order_line_quantity(None, lines[1], lines[1].quantity, 0)
    change_order_line_quantity(None, lines[0], lines[0].quantity, 0)
    assert order_with_lines.get_total_quantity() == 0


def test_change_order_line_quantity_changes_total_prices(
    transactional_db, order_with_lines
):
    assert not order_with_lines.events.count()
    line = order_with_lines.lines.all()[0]
    new_quantity = line.quantity + 1
    change_order_line_quantity(None, line, line.quantity, new_quantity)
    line.refresh_from_db()
    assert line.total_price == line.unit_price * new_quantity


@patch("saleor.plugins.manager.PluginsManager.notify")
@pytest.mark.parametrize(
    "has_standard,has_digital", ((True, True), (True, False), (False, True))
)
def test_send_fulfillment_order_lines_mails(
    mocked_notify,
    staff_user,
    fulfilled_order,
    fulfillment,
    digital_content,
    has_standard,
    has_digital,
):
    manager = get_plugins_manager()
    redirect_url = "http://localhost.pl"
    order = fulfilled_order
    order.redirect_url = redirect_url
    assert order.lines.count() == 2

    if not has_standard:
        line = order.lines.all()[0]
        line.variant = digital_content.product_variant
        assert line.is_digital
        line.save()

    if has_digital:
        line = order.lines.all()[1]
        line.variant = digital_content.product_variant
        assert line.is_digital
        line.save()

    send_fulfillment_confirmation_to_customer(
        order=order, fulfillment=fulfillment, user=staff_user, manager=manager
    )
    expected_payload = get_default_fulfillment_payload(order, fulfillment)
    expected_payload["requester_user_id"] = staff_user.id
    mocked_notify.assert_called_once_with(
        "order_fulfillment_confirmation", payload=expected_payload
    )


@pytest.mark.parametrize(
    "event_fun, expected_event_type",
    [
        (event_order_cancelled_notification, OrderEventsEmails.ORDER_CANCEL),
        (event_order_confirmation_notification, OrderEventsEmails.ORDER_CONFIRMATION),
        (event_fulfillment_confirmed_notification, OrderEventsEmails.FULFILLMENT),
        (event_fulfillment_digital_links_notification, OrderEventsEmails.DIGITAL_LINKS),
        (event_payment_confirmed_notification, OrderEventsEmails.PAYMENT),
        (event_order_refunded_notification, OrderEventsEmails.ORDER_REFUND),
    ],
)
def test_email_sent_event_with_user(order, event_fun, expected_event_type):
    user = order.user
    event_fun(order_id=order.id, user_id=user.pk, customer_email=order.user_email)
    events = order.events.all()
    assert len(events) == 1
    event = events[0]
    assert event
    assert event.type == OrderEvents.EMAIL_SENT
    assert event.user == user
    assert event.order is order
    assert event.date
    assert event.parameters == {
        "email": order.get_customer_email(),
        "email_type": expected_event_type,
    }


@pytest.mark.parametrize(
    "event_fun, expected_event_type",
    [
        (event_order_cancelled_notification, OrderEventsEmails.ORDER_CANCEL),
        (event_order_confirmation_notification, OrderEventsEmails.ORDER_CONFIRMATION),
        (event_fulfillment_confirmed_notification, OrderEventsEmails.FULFILLMENT),
        (event_fulfillment_digital_links_notification, OrderEventsEmails.DIGITAL_LINKS),
        (event_payment_confirmed_notification, OrderEventsEmails.PAYMENT),
        (event_order_refunded_notification, OrderEventsEmails.ORDER_REFUND),
    ],
)
def test_email_sent_event_without_user_pk(order, event_fun, expected_event_type):
    event_fun(order_id=order.id, user_id=None, customer_email=order.user_email)
    events = order.events.all()
    assert len(events) == 1
    event = events[0]
    assert event
    assert event.type == OrderEvents.EMAIL_SENT
    assert not event.user
    assert event.order is order
    assert event.date
    assert event.parameters == {
        "email": order.get_customer_email(),
        "email_type": expected_event_type,
    }<|MERGE_RESOLUTION|>--- conflicted
+++ resolved
@@ -19,8 +19,7 @@
 from ...product.models import Collection
 from ...warehouse.models import Stock
 from ...warehouse.tests.utils import get_quantity_allocated_for_stock
-<<<<<<< HEAD
-from .. import OrderEvents, OrderStatus, models
+from .. import FulfillmentStatus, OrderEvents, OrderStatus
 from ..events import (
     OrderEventsEmails,
     event_fulfillment_confirmed_notification,
@@ -30,11 +29,6 @@
     event_order_refunded_notification,
     event_payment_confirmed_notification,
 )
-=======
-from .. import FulfillmentStatus, OrderEvents, OrderStatus, models
-from ..emails import send_fulfillment_confirmation_to_customer
-from ..events import OrderEvent, OrderEventsEmails, email_sent_event
->>>>>>> 68d384d3
 from ..models import Order
 from ..notifications import (
     get_default_fulfillment_payload,
@@ -56,7 +50,7 @@
 
 def test_total_setter():
     price = TaxedMoney(net=Money(10, "USD"), gross=Money(15, "USD"))
-    order = models.Order()
+    order = Order()
     order.total = price
     assert order.total_net_amount == Decimal(10)
     assert order.total.net == Money(10, "USD")
